--- conflicted
+++ resolved
@@ -271,13 +271,7 @@
         // Create the queues first
         size_t maxTasksPushedAtOnce = 512; // TODO, find something clever
         _taskQueue = lockedQueue!Task(maxTasksPushedAtOnce);
-<<<<<<< HEAD
-
-        _taskFinishedQueue = lockedQueue!int(maxTasksPushedAtOnce);
-=======
-        
         _taskFinishedSemaphore = makeSemaphore(0);
->>>>>>> 18310da2
 
         // Create threads
         if (numThreads == 0)
@@ -321,7 +315,7 @@
             return;
 
         // Do not launch worker threads for one work-item, not worth it.
-        if (count == 1) 
+        if (count == 1)
         {
             dg(0);
             return;
