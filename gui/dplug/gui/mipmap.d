/**
* Copyright: Copyright Auburn Sounds 2015 and later.
* License:   $(LINK2 http://www.boost.org/LICENSE_1_0.txt, Boost License 1.0)
* Authors:   Guillaume Piolat
*/
module dplug.gui.mipmap;

import std.algorithm;

import ae.utils.graphics;

import gfm.math.vector;
import gfm.math.box;



version( D_InlineAsm_X86 )
{
    version = AsmX86;
}
else version( D_InlineAsm_X86_64 )
{
    version = AsmX86;
}


/// Mipmapped images.
/// Supports non power-of-two textures.
/// Size of the i+1-th mipmap is { (width)/2, (height)/2 }
struct Mipmap(COLOR) if (is(COLOR == RGBA) || is(COLOR == L16))
{
    enum Quality
    {
        box,          // simple 2x2 filter, creates phase problems with NPOT. For higher levels, automatically uses cubic.
        cubic,        // Very smooth kernel [1 2 1] x [1 2 1]
        boxAlphaCov,  // ditto but alpha is used as weight, only implemented for RGBA
        cubicAlphaCov // ditto but alpha is used as weight, only implemented for RGBA
    }

    Image!COLOR[] levels;

    @disable this(this);

    /// Set number of levels and size
    /// maxLevel = 0 => only one image
    /// maxLevel = 1 => one image + one 2x downsampled mipmap
    void size(int maxLevel, int w, int h)
    {
        levels.length = 0;

        for (int level = 0; level <= maxLevel; ++level)
        {
            if (w == 0 || h == 0)
                break;
            levels.length = levels.length + 1;
            levels[level].size(w, h);
            w  = (w + 0) >> 1;
            h  = (h + 0) >> 1;
        }
    }

    /// Interpolates a color between mipmap levels.  Floating-point level, spatial linear interpolation.
    /// x and y are in base level coordinates (top-left pixel is on (0.5, 0.5) coordinates).
    /// Clamped to borders.
    auto linearMipmapSample(bool premultiplied = false)(float level, float x, float y) nothrow @nogc
    {
        int ilevel = cast(int)level;
        float flevel = level - ilevel;
        vec4f levelN = linearSample!premultiplied(ilevel, x, y);
        if (flevel == 0)
            return levelN;

        auto levelNp1 = linearSample!premultiplied(ilevel + 1, x, y);

        return levelN * (1 - flevel) + levelNp1 * flevel;
    }


    /// Interpolates a color.  Integer level, spatial linear interpolation.
    /// x and y are in base level coordinates (top-left pixel is on (0.5, 0.5) coordinates).
    /// Clamped to borders.
    auto linearSample(bool premultiplied = false)(int level, float x, float y) nothrow @nogc
    {
        if (level < 0)
            level = 0;
        int numLevels = cast(int)levels.length;
        if (level >= numLevels)
            level = numLevels - 1;

        Image!COLOR* image = &levels[level];


        static immutable float[14] factors = [ 1.0f, 0.5f, 0.25f, 0.125f,
                                               0.0625f, 0.03125f, 0.015625f, 0.0078125f,
                                               0.00390625f, 0.001953125f, 0.0009765625f, 0.00048828125f,
                                               0.000244140625f, 0.0001220703125f];

        float divider = factors[level];
        x = x * divider - 0.5f;
        y = y * divider - 0.5f;

        float maxX = image.w - 1.001f; // avoids an edge case with truncation
        float maxY = image.h - 1.001f;

        if (x < 0)
            x = 0;
        if (y < 0)
            y = 0;
        if (x > maxX)
            x = maxX;
        if (y > maxY)
            y = maxY;

        int ix = cast(int)x;
        int iy = cast(int)y;
        float fx = x - ix;

        int ixp1 = ix + 1;
        if (ixp1 >= image.w)
            ixp1 = image.w - 1;
        int iyp1 = iy + 1;
        if (iyp1 >= image.h)
            iyp1 = image.h - 1;

        float fxm1 = 1 - fx;
        float fy = y - iy;
        float fym1 = 1 - fy;

        COLOR[] L0 = image.scanline(iy);
        COLOR[] L1 = image.scanline(iyp1);

        COLOR A = L0.ptr[ix];
        COLOR B = L0.ptr[ixp1];
        COLOR C = L1.ptr[ix];
        COLOR D = L1.ptr[ixp1];

        static if (is(COLOR == RGBA))
        {
            float inv255 = 1 / 255.0f;

            version( AsmX86 )
            {
                vec4f asmResult;

                asm nothrow @nogc
                {
                    movd XMM0, A;
                    movd XMM1, B;
                    movd XMM2, C;
                    movd XMM3, D;
                    pxor XMM4, XMM4;

                    punpcklbw XMM0, XMM4;
                    punpcklbw XMM1, XMM4;
                    punpcklbw XMM2, XMM4;
                    punpcklbw XMM3, XMM4;

                    punpcklwd XMM0, XMM4;
                    punpcklwd XMM1, XMM4;
                    punpcklwd XMM2, XMM4;
                    punpcklwd XMM3, XMM4;

                    mov ECX, premultiplied;

                    cvtdq2ps XMM0, XMM0;
                    cvtdq2ps XMM1, XMM1;

                    cvtdq2ps XMM2, XMM2;
                    cvtdq2ps XMM3, XMM3;

                    cmp ECX, 0;
                    jz not_premultiplied;

                        pshufd XMM4, XMM0, 0xff; // A.a A.a A.a A.a
                        mulps XMM0, XMM4;

                        pshufd XMM5, XMM1, 0xff; // B.a B.a B.a B.a
                        mulps XMM1, XMM5;

                        pshufd XMM4, XMM2, 0xff; // C.a C.a C.a C.a
                        mulps XMM2, XMM4;

                        pshufd XMM5, XMM3, 0xff; // D.a D.a D.a D.a
                        mulps XMM3, XMM5;

                        movss XMM4, inv255;
                        pshufd XMM4, XMM4, 0;

                        mulps XMM0, XMM4;
                        mulps XMM1, XMM4;
                        mulps XMM2, XMM4;
                        mulps XMM3, XMM4;

                    not_premultiplied:

                    movss XMM4, fxm1;
                    pshufd XMM4, XMM4, 0;
                    movss XMM5, fx;
                    pshufd XMM5, XMM5, 0;

                    mulps XMM0, XMM4;
                    mulps XMM1, XMM5;
                    mulps XMM2, XMM4;
                    mulps XMM3, XMM5;

                    movss XMM4, fym1;
                    pshufd XMM4, XMM4, 0;
                    movss XMM5, fy;
                    pshufd XMM5, XMM5, 0;

                    addps XMM0, XMM1;
                    addps XMM2, XMM3;

                    mulps XMM0, XMM4;
                    mulps XMM2, XMM5;

                    addps XMM0, XMM2;

                    movups asmResult, XMM0;
                }

                // Uncomment to check
    /*
                vec4f vA = vec4f(A.r, A.g, A.b, A.a);
                vec4f vB = vec4f(B.r, B.g, B.b, B.a);
                vec4f vC = vec4f(C.r, C.g, C.b, C.a);
                vec4f vD = vec4f(D.r, D.g, D.b, D.a);

                static if (premultiplied)
                {
                    vA *= vec4f(vA.a * inv255);
                    vB *= vec4f(vB.a * inv255);
                    vC *= vec4f(vC.a * inv255);
                    vD *= vec4f(vD.a * inv255);
                }

                vec4f up = vA * fxm1 + vB * fx;
                vec4f down = vC * fxm1 + vD * fx;
                vec4f dResult = up * fym1 + down * fy;

                import gfm.core;

                if (dResult.distanceTo(result) < 1.0f)
                    debugBreak();
    */

                vec4f result = asmResult;
                return result;
            }
            else
            {
                vec4f vA = vec4f(A.r, A.g, A.b, A.a);
                vec4f vB = vec4f(B.r, B.g, B.b, B.a);
                vec4f vC = vec4f(C.r, C.g, C.b, C.a);
                vec4f vD = vec4f(D.r, D.g, D.b, D.a);

                static if (premultiplied)
                {
                    vA *= vec4f(vA.a * inv255);
                    vB *= vec4f(vB.a * inv255);
                    vC *= vec4f(vC.a * inv255);
                    vD *= vec4f(vD.a * inv255);
                }

                vec4f up = vA * fxm1 + vB * fx;
                vec4f down = vC * fxm1 + vD * fx;
                vec4f dResult = up * fym1 + down * fy;

              //  assert(dResult.distanceTo(asmResult) < 1.0f);

                return dResult;
            }
        }
        else
        {
            float up = A.l * fxm1 + B.l * fx;
            float down = C.l * fxm1 + D.l * fx;
            return up * fym1 + down * fy;
        }
    }

    /// Returns: Width of the base level.
    int width() pure const nothrow @nogc
    {
        return levels[0].w;
    }

    /// Returns: Height of the base level.
    int height() pure const nothrow @nogc
    {
        return levels[0].h;
    }

    /// Returns: Number of levels. The maximum level is numLevels() - 1.
    int numLevels() pure const nothrow @nogc
    {
        return cast(int)levels.length;
    }

    /// Regenerates the whole upper levels.
    void generateMipmaps(Quality quality) nothrow @nogc
    {
        box2i updateRect = box2i(0, 0, width(), height());
        for (int level = 1; level < numLevels(); ++level)
        {
            // HACK: Force cubic filter past a level else it makes ugly looking mipmaps
            if (level >= 3 && quality == Quality.box)
                quality = Quality.cubic;

            updateRect = generateNextLevel(quality, updateRect, level);
        }
    }

    /// Regenerates a single mipmap level based on changes in the provided rectangle (expressed in level 0 coordinates).
    /// updateRect expressed in level 0 coordinates
    /// In general if you have several subparts of mipmaps to update, make sure a level is fully completed
    /// before computing the next one.
    box2i generateNextLevel(Quality quality, box2i updateRectPreviousLevel, int level) nothrow @nogc
    {
        Image!COLOR* previousLevel = &levels[level - 1];
        box2i updateRect = impactOnNextLevel(quality, updateRectPreviousLevel, previousLevel.w, previousLevel.h);
        generateLevel(level, quality, updateRect);
        return updateRect;
    }

    /// Regenerates one level
    /// updateRect expressed in level i-th coordinates
    void generateLevel(int level, Quality quality, box2i updateRect) nothrow @nogc
    {
        assert(level > 0);
        Image!COLOR* thisLevel = &levels[level];
        Image!COLOR* previousLevel = &levels[level - 1];

        final switch(quality) with (Quality)
        {
            case box:

                static if (is(COLOR == RGBA))
                    generateLevelBoxRGBA(thisLevel, previousLevel, updateRect);
                else static if (is(COLOR == L16))
                    generateLevelBoxL16(thisLevel, previousLevel, updateRect);
                else
                    static assert(false, "not implemented");

                enum checkBoxMipmaps = false;

                static if (checkBoxMipmaps)
                {
                    for (int y = updateRect.min.y; y < updateRect.max.y; ++y)
                    {
                        COLOR[] L0 = previousLevel.scanline(y * 2);
                        COLOR[] L1 = previousLevel.scanline(y * 2 + 1);
                        COLOR[] dest = thisLevel.scanline(y);

                        for (int x = updateRect.min.x; x < updateRect.max.x; ++x)
                        {
                            // A B
                            // C D
                            COLOR A = L0[2 * x];
                            COLOR B = L0[2 * x + 1];
                            COLOR C = L1[2 * x];
                            COLOR D = L1[2 * x + 1];
                            assert(dest[x] == COLOR.op!q{(a + b + c + d + 2) >> 2}(A, B, C, D));
                        }
                    }
                }
                break;

        case boxAlphaCov:

            static if (is(COLOR == RGBA))
            {
                generateLevelBoxAlphaCovRGBA(thisLevel, previousLevel, updateRect);

                static if (false)
                {
                    void checkLevelBoxAlphaConvRGBA(Image!RGBA* thisLevel, Image!RGBA* previousLevel, box2i updateRect)
                    {
                        for (int y = updateRect.min.y; y < updateRect.max.y; ++y)
                        {
                            RGBA[] L0 = previousLevel.scanline(y * 2);
                            RGBA[] L1 = previousLevel.scanline(y * 2 + 1);
                            RGBA[] dest = thisLevel.scanline(y);

                            for (int x = updateRect.min.x; x < updateRect.max.x; ++x)
                            {
                                // A B
                                // C D
                                RGBA A = L0.ptr[2 * x];
                                RGBA B = L0.ptr[2 * x + 1];
                                RGBA C = L1.ptr[2 * x];
                                RGBA D = L1.ptr[2 * x + 1];

                                int alphaA = A.a;
                                int alphaB = B.a;
                                int alphaC = C.a;
                                int alphaD = D.a;
                                int sum = alphaA + alphaB + alphaC + alphaD;
                                if (sum == 0)
                                {
                                    assert(dest.ptr[x] == A);
                                }
                                else
                                {
                                    int destAlpha = cast(ubyte)( (alphaA + alphaB + alphaC + alphaD + 2) >> 2 );
                                    int red =   (A.r * alphaA + B.r * alphaB + C.r * alphaC + D.r * alphaD);
                                    int green = (A.g * alphaA + B.g * alphaB + C.g * alphaC + D.g * alphaD);
                                    int blue =  (A.b * alphaA + B.b* alphaB + C.b * alphaC + D.b * alphaD);
                                    float invSum = 1 / cast(float)(sum);

                                    RGBA finalColor = RGBA( cast(ubyte)(0.5f + red * invSum),
                                                            cast(ubyte)(0.5f + green * invSum),
                                                            cast(ubyte)(0.5f + blue * invSum),
                                                            cast(ubyte)destAlpha );
                                    assert(dest.ptr[x] == finalColor);
                                }
                            }
                        }
                    }
                    checkLevelBoxAlphaConvRGBA(thisLevel, previousLevel, updateRect);
                }
                break;
            }
            else
                assert(false);


        case cubic:
        case cubicAlphaCov:
            for (int y = updateRect.min.y; y < updateRect.max.y; ++y)
            {
                COLOR[] LM1 = previousLevel.scanline(max(y * 2 - 1, 0));
                COLOR[] L0 = previousLevel.scanline(y * 2);
                COLOR[] L1 = previousLevel.scanline(y * 2 + 1);
                COLOR[] L2 = previousLevel.scanline(min(y * 2 + 2, previousLevel.h - 1));
                COLOR[] dest = thisLevel.scanline(y);

                for (int x = updateRect.min.x; x < updateRect.max.x; ++x)
                {
                    // A B C D
                    // E F G H
                    // I J K L
                    // M N O P

                    int x2m1 = max(0, 2 * x - 1);
                    int x2p0 = 2 * x;
                    int x2p1 = 2 * x + 1;
                    int x2p2 = min(2 * x + 2, previousLevel.w - 1);

                    auto A = LM1.ptr[x2m1];
                    auto B = LM1.ptr[x2p0];
                    auto C = LM1.ptr[x2p1];
                    auto D = LM1.ptr[x2p2];

                    auto E = L0.ptr[x2m1];
                    auto F = L0.ptr[x2p0];
                    auto G = L0.ptr[x2p1];
                    auto H = L0.ptr[x2p2];

                    auto I = L1.ptr[x2m1];
                    auto J = L1.ptr[x2p0];
                    auto K = L1.ptr[x2p1];
                    auto L = L1.ptr[x2p2];

                    auto M = L2.ptr[x2m1];
                    auto N = L2.ptr[x2p0];
                    auto O = L2.ptr[x2p1];
                    auto P = L2.ptr[x2p2];


                    if (quality == Quality.cubic)
                    {
                        // Apply filter
                        // 1 3 3 1
                        // 3 9 9 3
                        // 3 9 9 3
                        // 1 3 3 1

                        COLOR line0 = COLOR.op!q{(a + d + 3 * (b + c) + 4) >> 3}(A, B, C, D);
                        COLOR line1 = COLOR.op!q{(a + d + 3 * (b + c) + 4) >> 3}(E, F, G, H);
                        COLOR line2 = COLOR.op!q{(a + d + 3 * (b + c) + 4) >> 3}(I, J, K, L);
                        COLOR line3 = COLOR.op!q{(a + d + 3 * (b + c) + 4) >> 3}(M, N, O, P);
                        dest.ptr[x] = COLOR.op!q{(a + d + 3 * (b + c) + 4) >> 3}(line0, line1, line2, line3);
                    }
                    else
                    {
                        static if(is(COLOR == RGBA))
                        {
                            // Apply filter + alpha weighting
                            // 1 3 3 1
                            // 3 9 9 3 multiplied by alpha are the filter
                            // 3 9 9 3
                            // 1 3 3 1

                            // Perform the [1 3 3 1] kernel + alpha weighing
                            static RGBA merge4(RGBA a, RGBA b, RGBA c, RGBA d) nothrow @nogc
                            {
                                int alphaA = a.a;
                                int alphaB = b.a * 3;
                                int alphaC = c.a * 3;
                                int alphaD = d.a;
                                int sum = alphaA + alphaB + alphaC + alphaD;
                                if (sum == 0)
                                {
                                    return a; // return any since alpha is zero, it won't count
                                }
                                else
                                {
                                    ubyte destAlpha = cast(ubyte)( (sum + 4) >> 3 );
                                    int red =   (a.r * alphaA + b.r * alphaB + c.r * alphaC + d.r * alphaD);
                                    int green = (a.g * alphaA + b.g * alphaB + c.g * alphaC + d.g * alphaD);
                                    int blue =  (a.b * alphaA + b.b* alphaB + c.b * alphaC + d.b * alphaD);
                                    float invSum = 1 / cast(float)sum;

                                    return RGBA( cast(ubyte)( 0.5f + red * invSum),
                                                 cast(ubyte)( 0.5f + green * invSum),
                                                 cast(ubyte)( 0.5f + blue * invSum),
                                                 destAlpha );
                                }
                            }

                            RGBA line0 = merge4(A, B, C, D);
                            RGBA line1 = merge4(E, F, G, H);
                            RGBA line2 = merge4(I, J, K, L);
                            RGBA line3 = merge4(M, N, O, P);
                            dest.ptr[x] = merge4(line0, line1, line2, line3);
                        }
                        else
                            assert(false);
                    }
                }
            }
        }
    }


private:
    /// Computes impact of updating the area box on next level
    static box2i impactOnNextLevel(Quality quality, box2i area, int currentLevelWidth, int currentLevelHeight) pure nothrow @nogc
    {
        box2i maxArea = box2i(0, 0, currentLevelWidth / 2, currentLevelHeight / 2);

        final  switch(quality) with (Quality)
        {
        case box:
        case boxAlphaCov:
            int xmin = area.min.x / 2;
            int ymin = area.min.y / 2;
            int xmax = (area.max.x + 1) / 2;
            int ymax = (area.max.y + 1) / 2;
            return box2i(xmin, ymin, xmax, ymax).intersection(maxArea);

        case cubic:
        case cubicAlphaCov:
            int xmin = (area.min.x - 1) / 2;
            int ymin = (area.min.y - 1) / 2;
            int xmax = (area.max.x + 2) / 2;
            int ymax = (area.max.y + 2) / 2;
            return box2i(xmin, ymin, xmax, ymax).intersection(maxArea);
        }
    }
}

unittest
{
    Mipmap!RGBA a;
    a.size(4, 256, 256);

    Mipmap!L16 b;
    b.size(16, 17, 333);
}


private:

align(16) static immutable short[8] xmmTwoShort = [ 2, 2, 2, 2, 2, 2, 2, 2 ];
align(16) static immutable int[8] xmmTwoInt = [ 2, 2, 2, 2 ];
align(16) static immutable float[4] xmm0_5 = [ 0.5f, 0.5f, 0.5f, 0.5f ];



void generateLevelBoxRGBA(Image!RGBA* thisLevel,
                          Image!RGBA* previousLevel,
                          box2i updateRect) pure nothrow @nogc
{
    int width = updateRect.width();
    int height = updateRect.height();

    int previousPitch = previousLevel.w;
    int thisPitch = thisLevel.w;

    RGBA* L0 = previousLevel.scanline(updateRect.min.y * 2).ptr + updateRect.min.x * 2;
    RGBA* L1 = L0 + previousPitch;
    RGBA* dest = thisLevel.scanline(updateRect.min.y).ptr + updateRect.min.x;

    for (int y = 0; y < height; ++y)
    {
        version(D_InlineAsm_X86)
        {
            asm pure nothrow @nogc
            {
                mov ECX, width;
                shr ECX, 1;
                jz no_need; // ECX = 0 => no pair of pixels to process

                mov EAX, L0;
                mov EDX, L1;
                mov EDI, dest;
                movaps XMM5, xmmTwoShort;

            loop_ecx:
                movdqu XMM0, [EAX]; // A B E F
                pxor XMM4, XMM4;
                movdqu XMM1, [EDX]; // C D G H
                movdqa XMM2, XMM0;
                movdqa XMM3, XMM1;
                punpcklbw XMM0, XMM4; // A B in short
                punpcklbw XMM1, XMM4; // C D in short
                punpckhbw XMM2, XMM4; // E F in short
                punpckhbw XMM3, XMM4; // G H in short
                paddusw XMM0, XMM1; // A + C | B + D
                paddusw XMM2, XMM3; // E + F | G + H
                movdqa XMM1, XMM0;
                movdqa XMM3, XMM2;
                psrldq XMM1, 8;
                psrldq XMM3, 8;
                add EDI, 8;
                paddusw XMM0, XMM1; // A + B + C + D | garbage
                paddusw XMM2, XMM3; // E + F + G + H | garbage
                paddusw XMM0, XMM5; // A + B + C + D + 2 | garbage
                paddusw XMM2, XMM5; // E + F + G + H + 2 | garbage
                psrlw XMM0, 2; // (A + B + C + D + 2) >> 2 | garbage
                psrlw XMM2, 2; // (E + F + G + H + 2) >> 2 | garbage
                add EAX, 16;
                punpcklqdq XMM0, XMM2;
                add EDX, 16;
                packuswb XMM0, XMM4; // (A + B + C + D + 2) >> 2 | (E + F + G + H + 2) >> 2 | 0 | 0
                movq [EDI-8], XMM0;
                sub ECX, 1;
                jnz loop_ecx;
            no_need: ;
            }

            // Eventually filter the last pixel
            int remaining = width & ~1;
            for (int x = remaining; x < width; ++x)
            {
                RGBA A = L0[2 * x];
                RGBA B = L0[2 * x + 1];
                RGBA C = L1[2 * x];
                RGBA D = L1[2 * x + 1];
                dest[x] = RGBA.op!q{(a + b + c + d + 2) >> 2}(A, B, C, D);
            }
        }
        else version(D_InlineAsm_X86_64)
        {
            asm pure nothrow @nogc
            {
                mov ECX, width;
                shr ECX, 1;
                jz no_need; // ECX = 0 => no pair of pixels to process

                mov RAX, L0;
                mov RDX, L1;
                mov RDI, dest;
                movaps XMM5, xmmTwoShort;

            loop_ecx:
                movdqu XMM0, [RAX]; // A B E F
                pxor XMM4, XMM4;
                movdqu XMM1, [RDX]; // C D G H
                movdqa XMM2, XMM0;
                movdqa XMM3, XMM1;
                punpcklbw XMM0, XMM4; // A B in short
                punpcklbw XMM1, XMM4; // C D in short
                punpckhbw XMM2, XMM4; // E F in short
                punpckhbw XMM3, XMM4; // G H in short
                paddusw XMM0, XMM1; // A + C | B + D
                paddusw XMM2, XMM3; // E + F | G + H
                movdqa XMM1, XMM0;
                movdqa XMM3, XMM2;
                psrldq XMM1, 8;
                psrldq XMM3, 8;
                add RDI, 8;
                paddusw XMM0, XMM1; // A + B + C + D | garbage
                paddusw XMM2, XMM3; // E + F + G + H | garbage
                paddusw XMM0, XMM5; // A + B + C + D + 2 | garbage
                paddusw XMM2, XMM5; // E + F + G + H + 2 | garbage
                psrlw XMM0, 2; // (A + B + C + D + 2) >> 2 | garbage
                psrlw XMM2, 2; // (E + F + G + H + 2) >> 2 | garbage
                add RAX, 16;
                punpcklqdq XMM0, XMM2;
                add RDX, 16;
                packuswb XMM0, XMM4; // (A + B + C + D + 2) >> 2 | (E + F + G + H + 2) >> 2 | 0 | 0
                movq [RDI-8], XMM0;
                sub ECX, 1;
                jnz loop_ecx;
            no_need: ;
            }

            // Eventually filter the last pixel
            int remaining = width & ~1;
            for (int x = remaining; x < width; ++x)
            {
                RGBA A = L0[2 * x];
                RGBA B = L0[2 * x + 1];
                RGBA C = L1[2 * x];
                RGBA D = L1[2 * x + 1];
                dest[x] = RGBA.op!q{(a + b + c + d + 2) >> 2}(A, B, C, D);
            }
        }
        else
        {
            for (int x = 0; x < width; ++x)
            {
                // A B
                // C D
                RGBA A = L0[2 * x];
                RGBA B = L0[2 * x + 1];
                RGBA C = L1[2 * x];
                RGBA D = L1[2 * x + 1];

                dest[x] = RGBA.op!q{(a + b + c + d + 2) >> 2}(A, B, C, D);
            }
        }

        L0 += (2 * previousPitch);
        L1 += (2 * previousPitch);
        dest += thisPitch;
    }
}

void generateLevelBoxL16(Image!L16* thisLevel,
                         Image!L16* previousLevel,
                         box2i updateRect) pure nothrow @nogc
{
    int width = updateRect.width();
    int height = updateRect.height();

    int previousPitch = previousLevel.w;
    int thisPitch = thisLevel.w;

    L16* L0 = previousLevel.scanline(updateRect.min.y * 2).ptr + updateRect.min.x * 2;
    L16* L1 = L0 + previousPitch;

    L16* dest = thisLevel.scanline(updateRect.min.y).ptr + updateRect.min.x;

    for (int y = 0; y < height; ++y)
    {
        version(D_InlineAsm_X86)
        {
            asm pure nothrow @nogc
            {
                mov ECX, width;
                shr ECX, 2;
                jz no_need; // ECX = 0 => less than 4 pixels to process

                mov EAX, L0;
                mov EDX, L1;
                mov EDI, dest;
                movdqa XMM5, xmmTwoInt;
                pxor XMM4, XMM4;

            loop_ecx:
                movdqu XMM0, [EAX]; // A B E F I J M N
                movdqu XMM1, [EDX]; // C D G H K L O P

                add EAX, 16;
                add EDX, 16;

                movdqa XMM2, XMM0;
                movdqa XMM3, XMM1;

                punpcklwd XMM0, XMM4; // A B E F in int32
                punpckhwd XMM2, XMM4; // I J M N in int32
                punpcklwd XMM1, XMM4; // C D G H in int32
                punpckhwd XMM3, XMM4; // K L O P in int32

                paddd XMM0, XMM1; // A+C B+D E+G F+H
                paddd XMM2, XMM3; // I+K J+L M+O N+P

                movdqa XMM1, XMM0;
                movdqa XMM3, XMM2;

                psrldq XMM1, 4; // B+D E+G F+H 0
                psrldq XMM3, 4; // J+L M+O N+P 0

                paddd XMM0, XMM1; // A+B+C+D garbage E+F+G+H garbage
                paddd XMM2, XMM3; // I+J+K+L garbage M+N+O+P garbage

                pshufd XMM0, XMM0, 0b00001000; // A+B+C+D E+F+G+H garbage garbage
                pshufd XMM2, XMM2, 0b00001000; // I+J+K+L M+N+O+P garbage garbage

                punpcklqdq XMM0, XMM2; // A+B+C+D E+F+G+H I+J+K+L M+N+O+P
                paddd XMM0, XMM5; // add 2
                psrld XMM0, 2; // >> 2

                // because packusdw is not available before SSE4.1
                // Extend sign bit to the right
                pslld XMM0, 16;
                psrad XMM0, 16;
                add EDI, 8;
                packssdw XMM0, XMM4;

                movq [EDI-8], XMM0;
                sub ECX, 1;
                jnz loop_ecx;
            no_need: ;
            }

            // Eventually filter the 0 to 3 pixels
            int remaining = width & ~3;
            for (int x = remaining; x < width; ++x)
            {
                L16 A = L0[2 * x];
                L16 B = L0[2 * x + 1];
                L16 C = L1[2 * x];
                L16 D = L1[2 * x + 1];
                dest[x] = L16.op!q{(a + b + c + d + 2) >> 2}(A, B, C, D);
            }
        }
        else version(D_InlineAsm_X86_64)
        {
            asm pure nothrow @nogc
            {
                mov ECX, width;
                shr ECX, 2;
                jz no_need; // ECX = 0 => less than 4 pixels to process

                mov RAX, L0;
                mov RDX, L1;
                mov RDI, dest;
                movdqa XMM5, xmmTwoInt;
                pxor XMM4, XMM4;

            loop_ecx:
                movdqu XMM0, [RAX]; // A B E F I J M N
                movdqu XMM1, [RDX]; // C D G H K L O P

                add RAX, 16;
                add RDX, 16;

                movdqa XMM2, XMM0;
                movdqa XMM3, XMM1;

                punpcklwd XMM0, XMM4; // A B E F in int32
                punpckhwd XMM2, XMM4; // I J M N in int32
                punpcklwd XMM1, XMM4; // C D G H in int32
                punpckhwd XMM3, XMM4; // K L O P in int32

                paddd XMM0, XMM1; // A+C B+D E+G F+H
                paddd XMM2, XMM3; // I+K J+L M+O N+P

                movdqa XMM1, XMM0;
                movdqa XMM3, XMM2;

                psrldq XMM1, 4; // B+D E+G F+H 0
                psrldq XMM3, 4; // J+L M+O N+P 0

                paddd XMM0, XMM1; // A+B+C+D garbage E+F+G+H garbage
                paddd XMM2, XMM3; // I+J+K+L garbage M+N+O+P garbage

                pshufd XMM0, XMM0, 0b00001000; // A+B+C+D E+F+G+H garbage garbage
                pshufd XMM2, XMM2, 0b00001000; // I+J+K+L M+N+O+P garbage garbage

                punpcklqdq XMM0, XMM2; // A+B+C+D E+F+G+H I+J+K+L M+N+O+P
                paddd XMM0, XMM5; // add 2
                psrld XMM0, 2; // >> 2

                // because packusdw is not available before SSE4.1
                // Extend sign bit to the right
                pslld XMM0, 16;
                psrad XMM0, 16;
                add RDI, 8;
                packssdw XMM0, XMM4;

                movq [RDI-8], XMM0;
                sub ECX, 1;
                jnz loop_ecx;
            no_need: ;
            }

            // Eventually filter the 0 to 3 pixels
            int remaining = width & ~3;
            for (int x = remaining; x < width; ++x)
            {
                L16 A = L0[2 * x];
                L16 B = L0[2 * x + 1];
                L16 C = L1[2 * x];
                L16 D = L1[2 * x + 1];
                dest[x] = L16.op!q{(a + b + c + d + 2) >> 2}(A, B, C, D);
            }
        }
        else
        {
            for (int x = 0; x < width; ++x)
            {
                // A B
                // C D
                L16 A = L0[2 * x];
                L16 B = L0[2 * x + 1];
                L16 C = L1[2 * x];
                L16 D = L1[2 * x + 1];

                dest[x] = L16.op!q{(a + b + c + d + 2) >> 2}(A, B, C, D);
            }
        }

        L0 += (2 * previousPitch);
        L1 += (2 * previousPitch);
        dest += thisPitch;
    }
}


void generateLevelBoxAlphaCovRGBA(Image!RGBA* thisLevel,
                                  Image!RGBA* previousLevel,
                                  box2i updateRect) nothrow @nogc
{
    int width = updateRect.width();
    int height = updateRect.height();

    int previousPitch = previousLevel.w;
    int thisPitch = thisLevel.w;

    RGBA* L0 = previousLevel.scanline(updateRect.min.y * 2).ptr + updateRect.min.x * 2;
    RGBA* L1 = L0 + previousPitch;

    RGBA* dest = thisLevel.scanline(updateRect.min.y).ptr + updateRect.min.x;

    for (int y = 0; y < height; ++y)
    {
        version(D_InlineAsm_X86)
        {
            assert(width > 0);
            asm nothrow @nogc
            {
                mov ECX, width;

                mov EAX, L0;
                mov EDX, L1;
                mov EDI, dest;

                loop_ecx:

                    movq XMM0, [EAX];                  // Ar Ag Ab Aa Br Bg Bb Ba + zeroes
                    movq XMM1, [EDX];                  // Cr Cg Cb Ca Dr Dg Db Da + zeroes
                    pxor XMM4, XMM4;
                    add EAX, 8;
                    add EDX, 8;

                    punpcklbw XMM0, XMM4;              // Ar Ag Ab Aa Br Bg Bb Ba
                    punpcklbw XMM1, XMM4;              // Cr Cg Cb Ca Dr Dg Db Da

                    movdqa XMM2, XMM0;
                    punpcklwd XMM0, XMM1;              // Ar Cr Ag Cg Ab Cb Aa Ca
                    punpckhwd XMM2, XMM1;              // Br Dr Bg Dg Bb Db Ba Da

                    // perhaps unnecessary
                    movdqa XMM3, XMM0;
                    punpcklwd XMM0, XMM2;              // Ar Br Cr Dr Ag Bg Cg Dg
                    punpckhwd XMM3, XMM2;              // Ab Bb Cb Db Aa Ba Ca Da

                    movdqa XMM1, XMM3;
                    punpckhqdq XMM1, XMM1;             // Aa Ba Ca Da Aa Ba Ca Da

                    // Are alpha all zeroes? if so, early continue.
                    movdqa XMM2, XMM1;
                    pcmpeqb XMM2, XMM4;
                    add EDI, 4;
                    pmovmskb ESI, XMM2;
                    cmp ESI, 0xffff;
                    jnz non_null;

                        pxor XMM0, XMM0;
                        sub ECX, 1;
                        movd [EDI-4], XMM0;            // dest[x] = A
                        jnz loop_ecx;
                        jmp end_of_loop;

                    non_null:

                        pmaddwd XMM0, XMM1;            // Ar*Aa+Br*Ba Cr*Ca+Dr*Da Ag*Aa+Bg*Ba Cg*Ca+Dg*Da
                        pmaddwd XMM3, XMM1;            // Ab*Aa+Bb*Ba Cb*Ca+Db*Da Aa*Aa+Ba*Ba Ca*Ca+Da*Da

                        // Starting computing sum of coefficients too
                        punpcklwd XMM1, XMM4;      // Aa Ba Ca Da

                        movdqa XMM2, XMM0;
                        movdqa XMM5, XMM3;
                        movdqa XMM4, XMM1;
                        psrldq XMM4, 8;

                        psrldq XMM2, 4;                // Cr*Ca+Dr*Da Ag*Aa+Bg*Ba Cg*Ca+Dg*Da 0
                        psrldq XMM5, 4;                // Cb*Ca+Db*Da Aa*Aa+Ba*Ba Ca*Ca+Da*Da 0
                        paddq XMM1, XMM4;              // Aa+Ca Ba+Da garbage garbage
                        movdqa XMM4, XMM1;

                        paddd XMM0, XMM2;              // Ar*Aa+Br*Ba+Cr*Ca+Dr*Da garbage Ag*Aa+Bg*Ba+Cg*Ca+Dg*Da garbage
                        paddd XMM3, XMM5;              // Ab*Aa+Bb*Ba+Cb*Ca+Db*Da garbage Aa*Aa+Ba*Ba+Ca*Ca+Da*Da garbage
                        psrldq XMM4, 4;

                        pshufd XMM0, XMM0, 0b00001000; // Ar*Aa+Br*Ba+Cr*Ca+Dr*Da Ag*Aa+Bg*Ba+Cg*Ca+Dg*Da garbage garbage
                        paddq XMM1, XMM4;          // Aa+Ba+Ca+Da garbage garbage garbage
                        pshufd XMM3, XMM3, 0b00001000; // Ab*Aa+Bb*Ba+Cb*Ca+Db*Da Aa*Aa+Ba*Ba+Ca*Ca+Da*Da garbage garbage

                        punpcklqdq XMM0, XMM3;     // fR fG fB fA
                        pshufd XMM1, XMM1, 0;

                        cvtdq2ps XMM0, XMM0;

                        cvtdq2ps XMM3, XMM1;       // sum sum sum sum

                        divps XMM0, XMM3;          // fR/sum fG/sum fB/sum fA/sum
                        addps XMM0, xmm0_5;
                        cvttps2dq XMM0, XMM0;      // return into integer domain using cast(int)(x + 0.5f)

                        paddd XMM1, xmmTwoInt;
                        psrld XMM1, 2;             // finalAlpha finalAlpha finalAlpha finalAlpha

                        pslldq XMM0, 4;            // 0 fR/sum fG/sum fB/sum
                        pslldq XMM1, 12;           // 0 0 0 finalAlpha
                        psrldq XMM0, 4;            // fR/sum fG/sum fB/sum 0

                        por XMM0, XMM1;            // fR/sum fG/sum fB/sum finalAlpha
                        pxor XMM3, XMM3;
                        packssdw XMM0, XMM3;       // same in words
                        packuswb XMM0, XMM3;       // same in bytes

                        sub ECX, 1;
                        movd [EDI-4], XMM0;            // dest[x] = A
                jnz loop_ecx;
                end_of_loop: ;
            }
        }
        else version(D_InlineAsm_X86_64)
        {
            assert(width > 0);
            asm nothrow @nogc
            {
                mov ECX, width;

                mov RAX, L0;
                mov RDX, L1;
                mov RDI, dest;

            loop_ecx:

                movq XMM0, [RAX];                  // Ar Ag Ab Aa Br Bg Bb Ba + zeroes
                movq XMM1, [RDX];                  // Cr Cg Cb Ca Dr Dg Db Da + zeroes
                pxor XMM4, XMM4;
                add RAX, 8;
                add RDX, 8;

                punpcklbw XMM0, XMM4;              // Ar Ag Ab Aa Br Bg Bb Ba
                punpcklbw XMM1, XMM4;              // Cr Cg Cb Ca Dr Dg Db Da

                movdqa XMM2, XMM0;
                punpcklwd XMM0, XMM1;              // Ar Cr Ag Cg Ab Cb Aa Ca
                punpckhwd XMM2, XMM1;              // Br Dr Bg Dg Bb Db Ba Da

                // perhaps unnecessary
                movdqa XMM3, XMM0;
                punpcklwd XMM0, XMM2;              // Ar Br Cr Dr Ag Bg Cg Dg
                punpckhwd XMM3, XMM2;              // Ab Bb Cb Db Aa Ba Ca Da

                movdqa XMM1, XMM3;
                punpckhqdq XMM1, XMM1;             // Aa Ba Ca Da Aa Ba Ca Da

                // Are alpha all zeroes? if so, early continue.
                movdqa XMM2, XMM1;
                pcmpeqb XMM2, XMM4;
                add RDI, 4;
                pmovmskb ESI, XMM2;
<<<<<<< HEAD
=======
                add RDI, 4;
>>>>>>> e2b02ecf
                cmp ESI, 0xffff;
                jnz non_null;

                pxor XMM0, XMM0;
                sub ECX, 1;
                movd [RDI-4], XMM0;            // dest[x] = A
                jnz loop_ecx;
                jmp end_of_loop;

            non_null:

                pmaddwd XMM0, XMM1;            // Ar*Aa+Br*Ba Cr*Ca+Dr*Da Ag*Aa+Bg*Ba Cg*Ca+Dg*Da
                pmaddwd XMM3, XMM1;            // Ab*Aa+Bb*Ba Cb*Ca+Db*Da Aa*Aa+Ba*Ba Ca*Ca+Da*Da

                // Starting computing sum of coefficients too
                punpcklwd XMM1, XMM4;      // Aa Ba Ca Da

                movdqa XMM2, XMM0;
                movdqa XMM5, XMM3;
                movdqa XMM4, XMM1;
                psrldq XMM4, 8;

                psrldq XMM2, 4;                // Cr*Ca+Dr*Da Ag*Aa+Bg*Ba Cg*Ca+Dg*Da 0
                psrldq XMM5, 4;                // Cb*Ca+Db*Da Aa*Aa+Ba*Ba Ca*Ca+Da*Da 0
                paddq XMM1, XMM4;              // Aa+Ca Ba+Da garbage garbage
                movdqa XMM4, XMM1;

                paddd XMM0, XMM2;              // Ar*Aa+Br*Ba+Cr*Ca+Dr*Da garbage Ag*Aa+Bg*Ba+Cg*Ca+Dg*Da garbage
                paddd XMM3, XMM5;              // Ab*Aa+Bb*Ba+Cb*Ca+Db*Da garbage Aa*Aa+Ba*Ba+Ca*Ca+Da*Da garbage
                psrldq XMM4, 4;

                pshufd XMM0, XMM0, 0b00001000; // Ar*Aa+Br*Ba+Cr*Ca+Dr*Da Ag*Aa+Bg*Ba+Cg*Ca+Dg*Da garbage garbage
                paddq XMM1, XMM4;          // Aa+Ba+Ca+Da garbage garbage garbage
                pshufd XMM3, XMM3, 0b00001000; // Ab*Aa+Bb*Ba+Cb*Ca+Db*Da Aa*Aa+Ba*Ba+Ca*Ca+Da*Da garbage garbage

                punpcklqdq XMM0, XMM3;     // fR fG fB fA
                pshufd XMM1, XMM1, 0;

                cvtdq2ps XMM0, XMM0;

                cvtdq2ps XMM3, XMM1;       // sum sum sum sum

                divps XMM0, XMM3;          // fR/sum fG/sum fB/sum fA/sum
                addps XMM0, xmm0_5;
                cvttps2dq XMM0, XMM0;      // return into integer domain using cast(int)(x + 0.5f)

                paddd XMM1, xmmTwoInt;
                psrld XMM1, 2;             // finalAlpha finalAlpha finalAlpha finalAlpha

                pslldq XMM0, 4;            // 0 fR/sum fG/sum fB/sum
                pslldq XMM1, 12;           // 0 0 0 finalAlpha
                psrldq XMM0, 4;            // fR/sum fG/sum fB/sum 0

                por XMM0, XMM1;            // fR/sum fG/sum fB/sum finalAlpha
                pxor XMM3, XMM3;
                packssdw XMM0, XMM3;       // same in words
                packuswb XMM0, XMM3;       // same in bytes

                sub ECX, 1;
                movd [RDI-4], XMM0;            // dest[x] = A
                jnz loop_ecx;
            end_of_loop: ;
            }
        }
        else
        {
            for (int x = 0; x < width; ++x)
            {
                // A B
                // C D
                RGBA A = L0[2 * x];
                RGBA B = L0[2 * x + 1];
                RGBA C = L1[2 * x];
                RGBA D = L1[2 * x + 1];

                int alphaA = A.a;
                int alphaB = B.a;
                int alphaC = C.a;
                int alphaD = D.a;
                int sum = alphaA + alphaB + alphaC + alphaD;
                if (sum == 0)
                {
                    dest[x] = RGBA(0,0,0,0);
                }
                else
                {
                    int destAlpha = cast(ubyte)( (alphaA + alphaB + alphaC + alphaD + 2) >> 2 );
                    int red =   (A.r * alphaA + B.r * alphaB + C.r * alphaC + D.r * alphaD);
                    int green = (A.g * alphaA + B.g * alphaB + C.g * alphaC + D.g * alphaD);
                    int blue =  (A.b * alphaA + B.b* alphaB + C.b * alphaC + D.b * alphaD);
                    float invSum = 1 / cast(float)(sum);

                    RGBA finalColor = RGBA( cast(ubyte)(0.5f + red * invSum),
                                            cast(ubyte)(0.5f + green * invSum),
                                            cast(ubyte)(0.5f + blue * invSum),
                                            cast(ubyte)destAlpha );
                    dest[x] = finalColor;
                }
            }
        }

        enum verify = false;

        static if (verify)
        {
            for (int x = 0; x < width; ++x)
            {
                // A B
                // C D
                RGBA A = L0[2 * x];
                RGBA B = L0[2 * x + 1];
                RGBA C = L1[2 * x];
                RGBA D = L1[2 * x + 1];

                int alphaA = A.a;
                int alphaB = B.a;
                int alphaC = C.a;
                int alphaD = D.a;
                int sum = alphaA + alphaB + alphaC + alphaD;
                if (sum == 0)
                {
                    assert(dest[x] == RGBA(0,0,0,0));
                }
                else
                {
                    int destAlpha = cast(ubyte)( (alphaA + alphaB + alphaC + alphaD + 2) >> 2 );
                    int red =   (A.r * alphaA + B.r * alphaB + C.r * alphaC + D.r * alphaD);
                    int green = (A.g * alphaA + B.g * alphaB + C.g * alphaC + D.g * alphaD);
                    int blue =  (A.b * alphaA + B.b* alphaB + C.b * alphaC + D.b * alphaD);

                    float invSum = 1 / cast(float)(sum);

                    RGBA finalColor = RGBA( cast(ubyte)(0.5f + red * invSum),
                                            cast(ubyte)(0.5f + green * invSum),
                                           cast(ubyte)(0.5f + blue * invSum),
                                           cast(ubyte)destAlpha );
                    RGBA instead = dest[x];

                    int insteadR = instead.r;
                    int insteadG = instead.g;
                    int insteadB = instead.b;
                    int insteadA = instead.a;
                    int finalColorR = finalColor.r;
                    int finalColorG = finalColor.g;
                    int finalColorB = finalColor.b;
                    int finalColorA = finalColor.a;
                    import std.math;
                    assert(abs(insteadR - finalColorR) <= 1); // some remaining differences because of rounding
                    assert(abs(insteadG - finalColorG) <= 1);
                    assert(abs(insteadB - finalColorB) <= 1);
                    assert(insteadA == finalColorA);
                }
            }
        }

        L0 += (2 * previousPitch);
        L1 += (2 * previousPitch);
        dest += thisPitch;
    }
}<|MERGE_RESOLUTION|>--- conflicted
+++ resolved
@@ -1072,10 +1072,7 @@
                 pcmpeqb XMM2, XMM4;
                 add RDI, 4;
                 pmovmskb ESI, XMM2;
-<<<<<<< HEAD
-=======
-                add RDI, 4;
->>>>>>> e2b02ecf
+
                 cmp ESI, 0xffff;
                 jnz non_null;
 
