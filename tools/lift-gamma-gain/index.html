<!--
To work on your plugin color correction, put a file named "image.png" in this folder.
To see values, break into the setColorCorrection function.
This tool work with Firefox, but not in Chrome. Other browsers unknown.
-->

<html>
<head>
    <style>
      input { display: block;}
      body { background: #888;}
      span{ display: inline-block; margin: 1em 0.1em ; padding: 0.2em;}

      #container { margin: 0 auto; width: 70%;}
    </style>
</head>
<body>
<script src="glfx.js"></script>
<script>

var image, texture, canvas;

function updateImage()
{
    var redTransferTable = new Array(256);
    var greenTransferTable = new Array(256);
    var blueTransferTable = new Array(256);

    function safePow(a, c)
    {
        if (a < 0)
            return Math.pow(0, c);
        return Math.pow(a, c);
    }

    function setColorCorrection(rLift, rGamma, rGain, rContrast,
                            gLift, gGamma, gGain, gContrast,
                            bLift, bGamma, bGain, bContrast)
    {
        for (var b = 0; b < 256; ++b)
        {
            var inp = b / 255.0;
            var outR = safePow( rGain*(inp + rLift*(1-inp)), 1/rGamma);
            var outG = safePow( gGain*(inp + gLift*(1-inp)),1/gGamma);
            var outB = safePow( bGain*(inp + bLift*(1-inp)),1/bGamma);
            if( outR < 0.0) outR = 0.0;
            if( outR > 1.0) outR = 1.0;
            if( outG < 0.0) outG = 0.0;
            if( outG > 1.0) outG = 1.0;
            if( outB < 0.0) outB = 0.0;
            if( outB > 1.0) outB = 1.0;

            function smoothStep(x)
            {
                return 3*x*x-2*x*x*x;
            }
            outR = outR  * (1 - rContrast) + rContrast * smoothStep(outR);
            outG = outG  * (1 - gContrast) + gContrast * smoothStep(outG);
            outB = outB  * (1 - bContrast) + bContrast * smoothStep(outB);

            redTransferTable[b] = [inp, outR];
            greenTransferTable[b] = [inp, outG];
            blueTransferTable[b] = [inp, outB];
        }
    }

var lift =  parseFloat(document.getElementById('lift').value);
var gamma = 1.0 + parseFloat(document.getElementById('gamma').value);
var gain = 1.0 + parseFloat(document.getElementById('gain').value);
var contrast = parseFloat(document.getElementById('contrast').value);

var liftR = parseFloat(document.getElementById('liftR').value);
var gammaR = parseFloat(document.getElementById('gammaR').value);
var gainR = parseFloat(document.getElementById('gainR').value);
var contrastR = parseFloat(document.getElementById('contrastR').value);

var liftG = parseFloat(document.getElementById('liftG').value);
var gammaG = parseFloat(document.getElementById('gammaG').value);
var gainG = parseFloat(document.getElementById('gainG').value);
var contrastG = parseFloat(document.getElementById('contrastG').value);

var liftB = parseFloat(document.getElementById('liftB').value);
var gammaB = parseFloat(document.getElementById('gammaB').value);
var gainB = parseFloat(document.getElementById('gainB').value);
var contrastB = parseFloat(document.getElementById('contrastB').value);

    setColorCorrection(lift + liftR, gamma + gammaR, gain + gainR, contrast + contrastR,
                       lift + liftG, gamma + gammaG, gain + gainG, contrast + contrastG,
                       lift + liftB, gamma + gammaB, gain + gainB, contrast + contrastB);


    // apply the ink filter
    canvas.draw(texture).curves(redTransferTable, greenTransferTable, blueTransferTable).update();
}

window.onload = function() {
    // try to create a WebGL canvas (will fail if WebGL isn't supported)
    try {
        canvas = fx.canvas();
    } catch (e) {
        alert(e);
        return;
    }

    // convert the image to a texture
    image = document.getElementById('image');
    texture = canvas.texture(image);

    updateImage();

    // replace the image with the canvas
    image.parentNode.insertBefore(canvas, image);
    image.parentNode.removeChild(image);

    function registerSlider(e)
    {
        e.addEventListener('change', updateImage);
    }

    registerSlider(document.getElementById('lift'));
    registerSlider(document.getElementById('gamma'));
    registerSlider(document.getElementById('gain'));
    registerSlider(document.getElementById('contrast'));
    registerSlider(document.getElementById('liftR'));
    registerSlider(document.getElementById('gammaR'));
    registerSlider(document.getElementById('gainR'));
    registerSlider(document.getElementById('contrastR'));
    registerSlider(document.getElementById('liftG'));
    registerSlider(document.getElementById('gammaG'));
    registerSlider(document.getElementById('gainG'));
    registerSlider(document.getElementById('contrastG'));
    registerSlider(document.getElementById('liftB'));
    registerSlider(document.getElementById('gammaB'));
    registerSlider(document.getElementById('gainB'));
    registerSlider(document.getElementById('contrastB'));
};

</script>
<<<<<<< HEAD
<img id="image" src="image.png">
<br>
<div style="background: #888">
Lift
<input id="lift" type="range" min="-0.2" max="0.2" step="0.01" value="0"/>
Gamma
<input id="gamma" type="range" min="-0.2" max="0.2" step="0.01" value="0"/>
Gain
<input id="gain" type="range" min="-0.2" max="0.2" step="0.01" value="0"/>
Contrast
<input id="contrast" type="range" min="-0.5" max="0.5" step="0.01" value="0.0"/>
</div>

<div style="background: #977">
Lift
<input id="liftR" type="range" min="-0.2" max="0.2" step="0.01" value="0"/>
Gamma
<input id="gammaR" type="range" min="-0.2" max="0.2" step="0.01" value="0"/>
Gain
<input id="gainR" type="range" min="-0.2" max="0.2" step="0.01" value="0"/>
Contrast
<input id="contrastR" type="range" min="-0.5" max="0.5" step="0.01" value="0"/>
</div>

<div style="background: #797">
Lift
<input id="liftG" type="range" min="-0.2" max="0.2" step="0.01" value="0"/>
Gamma
<input id="gammaG" type="range" min="-0.2" max="0.2" step="0.01" value="0"/>
Gain
<input id="gainG" type="range" min="-0.2" max="0.2" step="0.01" value="0"/>
Contrast
<input id="contrastG" type="range" min="-0.5" max="0.5" step="0.01" value="0"/>
</div>

<div style="background: #779">
Lift
<input id="liftB" type="range" min="-0.2" max="0.2" step="0.01" value="0"/>
Gamma
<input id="gammaB" type="range" min="-0.2" max="0.2" step="0.01" value="0"/>
Gain
<input id="gainB" type="range" min="-0.2" max="0.2" step="0.01" value="0"/>
Contrast
<input id="contrastB" type="range" min="-0.5" max="0.5" step="0.01" value="0"/>
</div>



=======

<div id="container">

    <img id="image" src="image.png">
    <br>
    <span style="background: #aaa">
        Lift
        <input id="lift" type="range" min="-0.15" max="0.15" step="0.01" value="0"/>
        Gamma
        <input id="gamma" type="range" min="-0.15" max="0.15" step="0.01" value="0"/>
        Gain
        <input id="gain" type="range" min="-0.15" max="0.15" step="0.01" value="0"/>
        Contrast
        <input id="contrast" type="range" min="-0.25" max="0.25" step="0.01" value="0.0"/>
    </span>

    <span style="background: #977">
        Lift
        <input id="liftR" type="range" min="-0.15" max="0.15" step="0.01" value="0"/>
        Gamma
        <input id="gammaR" type="range" min="-0.15" max="0.15" step="0.01" value="0"/>
        Gain
        <input id="gainR" type="range" min="-0.15" max="0.15" step="0.01" value="0"/>
        Contrast
        <input id="contrastR" type="range" min="-0.25" max="0.25" step="0.01" value="0"/>
    </span>

    <span style="background: #797">
        Lift
        <input id="liftG" type="range" min="-0.15" max="0.15" step="0.01" value="0"/>
        Gamma
        <input id="gammaG" type="range" min="-0.15" max="0.15" step="0.01" value="0"/>
        Gain
        <input id="gainG" type="range" min="-0.15" max="0.15" step="0.01" value="0"/>
        Contrast
        <input id="contrastG" type="range" min="-0.25" max="0.25" step="0.01" value="0"/>
    </span>

    <span style="background: #779">
        Lift
        <input id="liftB" type="range" min="-0.15" max="0.15" step="0.01" value="0"/>
        Gamma
        <input id="gammaB" type="range" min="-0.15" max="0.15" step="0.01" value="0"/>
        Gain
        <input id="gainB" type="range" min="-0.15" max="0.15" step="0.01" value="0"/>
        Contrast
        <input id="contrastB" type="range" min="-0.25" max="0.25" step="0.01" value="0"/>
    </span>
</div>
>>>>>>> 74a5112a
</body>
</html><|MERGE_RESOLUTION|>--- conflicted
+++ resolved
@@ -136,56 +136,7 @@
 };
 
 </script>
-<<<<<<< HEAD
-<img id="image" src="image.png">
-<br>
-<div style="background: #888">
-Lift
-<input id="lift" type="range" min="-0.2" max="0.2" step="0.01" value="0"/>
-Gamma
-<input id="gamma" type="range" min="-0.2" max="0.2" step="0.01" value="0"/>
-Gain
-<input id="gain" type="range" min="-0.2" max="0.2" step="0.01" value="0"/>
-Contrast
-<input id="contrast" type="range" min="-0.5" max="0.5" step="0.01" value="0.0"/>
-</div>
 
-<div style="background: #977">
-Lift
-<input id="liftR" type="range" min="-0.2" max="0.2" step="0.01" value="0"/>
-Gamma
-<input id="gammaR" type="range" min="-0.2" max="0.2" step="0.01" value="0"/>
-Gain
-<input id="gainR" type="range" min="-0.2" max="0.2" step="0.01" value="0"/>
-Contrast
-<input id="contrastR" type="range" min="-0.5" max="0.5" step="0.01" value="0"/>
-</div>
-
-<div style="background: #797">
-Lift
-<input id="liftG" type="range" min="-0.2" max="0.2" step="0.01" value="0"/>
-Gamma
-<input id="gammaG" type="range" min="-0.2" max="0.2" step="0.01" value="0"/>
-Gain
-<input id="gainG" type="range" min="-0.2" max="0.2" step="0.01" value="0"/>
-Contrast
-<input id="contrastG" type="range" min="-0.5" max="0.5" step="0.01" value="0"/>
-</div>
-
-<div style="background: #779">
-Lift
-<input id="liftB" type="range" min="-0.2" max="0.2" step="0.01" value="0"/>
-Gamma
-<input id="gammaB" type="range" min="-0.2" max="0.2" step="0.01" value="0"/>
-Gain
-<input id="gainB" type="range" min="-0.2" max="0.2" step="0.01" value="0"/>
-Contrast
-<input id="contrastB" type="range" min="-0.5" max="0.5" step="0.01" value="0"/>
-</div>
-
-
-
-=======
 
 <div id="container">
 
@@ -235,6 +186,5 @@
         <input id="contrastB" type="range" min="-0.25" max="0.25" step="0.01" value="0"/>
     </span>
 </div>
->>>>>>> 74a5112a
 </body>
 </html>